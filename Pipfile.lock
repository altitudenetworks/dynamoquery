--- conflicted
+++ resolved
@@ -1,36 +1,23 @@
 {
     "_meta": {
         "hash": {
-<<<<<<< HEAD
             "sha256": "2c65cb29e418cb562e5ea48d1bfeebdb6bc0b3180b05951241f08526b43db63d"
-=======
-            "sha256": "217da31f0f51ff2cfae840d8f19c5ad73b464c856a2a66502487ba07f59e0b0a"
->>>>>>> 4ca76d15
         },
         "pipfile-spec": 6,
         "requires": {},
-        "sources": [
-            {
-                "name": "pypi",
-                "url": "https://pypi.python.org/simple",
-                "verify_ssl": true
-            }
-        ]
+        "sources": [{
+            "name": "pypi",
+            "url": "https://pypi.python.org/simple",
+            "verify_ssl": true
+        }]
     },
     "default": {
         "botocore": {
             "hashes": [
-<<<<<<< HEAD
                 "sha256:0275023d023f0e3f9c27e5f23c437dd09ee715577cc628cf724e8bfbba2b459e",
                 "sha256:70d52f606bab2867971c0ea0c7723a769d81aa3cfd09f819d2b56e186e64ea0b"
             ],
             "version": "==1.16.16"
-=======
-                "sha256:655209bd6fc0687d224e2c7fb85fa96ccfb19b8711728d490576ca70678ae404",
-                "sha256:76c3ee2e2f2d37e69e697946b24806c6686e68380599d3e6509da1b39f6dec19"
-            ],
-            "version": "==1.16.10"
->>>>>>> 4ca76d15
         },
         "docutils": {
             "hashes": [
@@ -112,7 +99,6 @@
             "index": "pypi",
             "version": "==19.10b0"
         },
-<<<<<<< HEAD
         "bleach": {
             "hashes": [
                 "sha256:2bce3d8fab545a6528c8fa5d9f9ae8ebc85a56da365c7f85180bfe96a35ef22f",
@@ -126,14 +112,6 @@
                 "sha256:650d67b0d47b7bc0d79f04cc944506823dbbc2f76f60e64ce6d7cdd89f60a2eb"
             ],
             "version": "==1.13.16"
-=======
-        "boto3": {
-            "hashes": [
-                "sha256:2c00bad7d049e363111d67f9eb1bdde34df0bfe4083fd8602ce1249aca691093",
-                "sha256:6d8459706a17752a98f5c8e8258b8c207189960c60da74384de81b6f68732f26"
-            ],
-            "version": "==1.13.10"
->>>>>>> 4ca76d15
         },
         "boto3-stubs": {
             "extras": [
@@ -141,7 +119,6 @@
                 "dynamodb"
             ],
             "hashes": [
-<<<<<<< HEAD
                 "sha256:2e0d0354e89d6ae0a5301630729c6375413930348cacc2c696b7e36f1b5b86b1"
             ],
             "index": "pypi",
@@ -153,19 +130,6 @@
                 "sha256:70d52f606bab2867971c0ea0c7723a769d81aa3cfd09f819d2b56e186e64ea0b"
             ],
             "version": "==1.16.16"
-=======
-                "sha256:21a212fb67a9e4d2546abdfc699805ec6666c07c045fda520288570341b5ff3f"
-            ],
-            "index": "pypi",
-            "version": "==1.13.10.0"
-        },
-        "botocore": {
-            "hashes": [
-                "sha256:655209bd6fc0687d224e2c7fb85fa96ccfb19b8711728d490576ca70678ae404",
-                "sha256:76c3ee2e2f2d37e69e697946b24806c6686e68380599d3e6509da1b39f6dec19"
-            ],
-            "version": "==1.16.10"
->>>>>>> 4ca76d15
         },
         "certifi": {
             "hashes": [
@@ -187,17 +151,6 @@
                 "sha256:dacca89f4bfadd5de3d7489b7c8a566eee0d3676333fbb50030263894c38c0dc"
             ],
             "version": "==7.1.2"
-<<<<<<< HEAD
-=======
-        },
-        "codecov": {
-            "hashes": [
-                "sha256:09fb045eb044a619cd2b9dacd7789ae8e322cb7f18196378579fd8d883e6b665",
-                "sha256:aeeefa3a03cac8a78e4f988e935b51a4689bb1f17f20d4e827807ee11135f845"
-            ],
-            "index": "pypi",
-            "version": "==2.0.22"
->>>>>>> 4ca76d15
         },
         "coverage": {
             "hashes": [
@@ -235,7 +188,6 @@
             ],
             "version": "==5.1"
         },
-<<<<<<< HEAD
         "cryptography": {
             "hashes": [
                 "sha256:091d31c42f444c6f519485ed528d8b451d1a0c7bf30e8ca583a0cac44b8a0df6",
@@ -260,8 +212,6 @@
             ],
             "version": "==2.9.2"
         },
-=======
->>>>>>> 4ca76d15
         "docutils": {
             "hashes": [
                 "sha256:6c4f696463b79f1fb8ba0c594b63840ebd41f059e92b31957c46b74a4599b6d0",
@@ -297,7 +247,6 @@
             "hashes": [
                 "sha256:b85d0567b8666149a93172712e68920734333c0ce7e89b78b3e987f71e5ed4f9",
                 "sha256:cdf6525904cc597730141d61b36f2e4b8ecc257c420fa2f4549bac2c2d0cb72f"
-<<<<<<< HEAD
             ],
             "version": "==0.10.0"
         },
@@ -307,10 +256,6 @@
                 "sha256:c53e0e5ccde3ad34284a40ce7976b5b3a3d6de70344c3f8ee44364cc340976ec"
             ],
             "version": "==21.2.1"
-=======
-            ],
-            "version": "==0.10.0"
->>>>>>> 4ca76d15
         },
         "lazy-object-proxy": {
             "hashes": [
@@ -374,7 +319,6 @@
         },
         "mypy-boto3": {
             "hashes": [
-<<<<<<< HEAD
                 "sha256:4f14e0ee6b6f9326367c0ec5142ae497e3983af933f8ffb432c5d13ad5d55ee1"
             ],
             "version": "==1.13.16.0"
@@ -390,23 +334,6 @@
                 "sha256:97b158a6816058aac5d8960a1a6f544c0649cfb0d8c1291d6f63eb7fa6e27775"
             ],
             "version": "==1.13.16.0"
-=======
-                "sha256:7cb4e5121f054c22dc82c5464494406b00bdfa8fa81b06e0560692be61b43ac8"
-            ],
-            "version": "==1.13.10.0"
-        },
-        "mypy-boto3-application-autoscaling": {
-            "hashes": [
-                "sha256:d710869ad5e78a604cde1adc18abe6320b843fb8d3dddbec28c8c5dfa843c2a5"
-            ],
-            "version": "==1.13.10.0"
-        },
-        "mypy-boto3-dynamodb": {
-            "hashes": [
-                "sha256:3af6e56d96f0e0f295a4c77e668d1d41d3426a236717105c47d953d2b6ec9dc1"
-            ],
-            "version": "==1.13.10.0"
->>>>>>> 4ca76d15
         },
         "mypy-extensions": {
             "hashes": [
@@ -481,7 +408,6 @@
             ],
             "version": "==2.8.1"
         },
-<<<<<<< HEAD
         "readme-renderer": {
             "hashes": [
                 "sha256:cbe9db71defedd2428a1589cdc545f9bd98e59297449f69d721ef8f1cfced68d",
@@ -489,8 +415,6 @@
             ],
             "version": "==26.0"
         },
-=======
->>>>>>> 4ca76d15
         "regex": {
             "hashes": [
                 "sha256:1386e75c9d1574f6aa2e4eb5355374c8e55f9aac97e224a8a5a6abded0f9c927",
@@ -542,7 +466,6 @@
             "hashes": [
                 "sha256:926b612be1e5ce0634a2ca03470f95169cf16f939018233a670519cb4ac58b0f",
                 "sha256:bda89d5935c2eac546d648028b9901107a595863cb36bae0c73ac804a9b4ce88"
-<<<<<<< HEAD
             ],
             "version": "==0.10.1"
         },
@@ -560,10 +483,6 @@
             ],
             "index": "pypi",
             "version": "==3.1.1"
-=======
-            ],
-            "version": "==0.10.1"
->>>>>>> 4ca76d15
         },
         "typed-ast": {
             "hashes": [
