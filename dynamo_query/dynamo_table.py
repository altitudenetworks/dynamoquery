--- conflicted
+++ resolved
@@ -1,30 +1,13 @@
 import datetime
 import logging
-from abc import abstractmethod, abstractproperty, ABC
-from typing import (
-    Any,
-    Dict,
-    Generic,
-    Iterable,
-    Iterator,
-    List,
-    Optional,
-    Set,
-    Type,
-    TypeVar,
-    cast,
-)
+from abc import ABC, abstractmethod, abstractproperty
+from typing import Any, Dict, Generic, Iterable, Iterator, List, Optional, Set, Type, TypeVar, cast
 
 from typing_extensions import Literal
 
 from dynamo_query import json_tools
 from dynamo_query.data_table import DataTable
 from dynamo_query.dynamo_query_main import DynamoQuery
-<<<<<<< HEAD
-=======
-from dynamo_query.dynamo_table_index import DynamoTableIndex
-from dynamo_query.expressions import ConditionExpressionType, ConditionExpression
->>>>>>> 0f020d29
 from dynamo_query.dynamo_query_types import (
     AttributeDefinitionTypeDef,
     CreateTableOutputTypeDef,
@@ -32,7 +15,11 @@
     Table,
 )
 from dynamo_query.dynamo_table_index import DynamoTableIndex
-from dynamo_query.expressions import ConditionExpression, ConditionExpressionGroup
+from dynamo_query.expressions import (
+    ConditionExpression,
+    ConditionExpressionGroup,
+    ConditionExpressionType,
+)
 from dynamo_query.lazy_logger import LazyLogger
 from dynamo_query.utils import chunkify
 
@@ -61,11 +48,7 @@
         return self.message
 
 
-<<<<<<< HEAD
-class DynamoTable(Generic[DynamoRecordType], LazyLogger):
-=======
-class DynamoTable(Generic[DynamoRecord], LazyLogger, ABC):
->>>>>>> 0f020d29
+class DynamoTable(Generic[DynamoRecordType], LazyLogger, ABC):
     """
     DynamoDB table manager, uses `DynamoQuery` underneath.
 
@@ -904,15 +887,9 @@
         if partition_key is None:
             raise DynamoTableError("partition_key should be set.")
 
-<<<<<<< HEAD
-        key_condition_expression: Union[
-            ConditionExpression, ConditionExpressionGroup
-        ] = ConditionExpression(index.partition_key_name, operator=partition_key_operator)
-=======
         key_condition_expression: ConditionExpressionType = ConditionExpression(
             index.partition_key_name, operator=partition_key_operator
         )
->>>>>>> 0f020d29
         if sort_key is not None and index.sort_key_name is not None:
             key_condition_expression = key_condition_expression & ConditionExpression(
                 index.sort_key_name, operator=sort_key_operator,
