--- conflicted
+++ resolved
@@ -6,15 +6,6 @@
 
 from dynamo_query.base_dynamo_query import BaseDynamoQuery, DynamoQueryError
 from dynamo_query.data_table import DataTable
-<<<<<<< HEAD
-=======
-from dynamo_query.expressions import (
-    UpdateExpression,
-    ProjectionExpression,
-    ConditionExpressionType,
-)
-from dynamo_query.enums import QueryType
->>>>>>> 0f020d29
 from dynamo_query.dynamo_query_types import (
     ExclusiveStartKey,
     ExpressionMap,
@@ -26,7 +17,7 @@
     TableKeys,
 )
 from dynamo_query.enums import QueryType
-from dynamo_query.expressions import BaseConditionExpression, ProjectionExpression, UpdateExpression
+from dynamo_query.expressions import ConditionExpressionType, ProjectionExpression, UpdateExpression
 
 __all__ = (
     "DynamoQuery",
@@ -85,13 +76,8 @@
 
     @classmethod
     def build_query(
-<<<<<<< HEAD
         cls: Type[_R],
-        key_condition_expression: BaseConditionExpression,
-=======
-        cls: Type[DynamoQueryType],
         key_condition_expression: ConditionExpressionType,
->>>>>>> 0f020d29
         index_name: Optional[str] = None,
         projection_expression: Optional[ProjectionExpression] = None,
         filter_expression: Optional[ConditionExpressionType] = None,
@@ -166,13 +152,8 @@
 
     @classmethod
     def build_scan(
-<<<<<<< HEAD
         cls: Type[_R],
-        filter_expression: Optional[BaseConditionExpression] = None,
-=======
-        cls: Type[DynamoQueryType],
         filter_expression: Optional[ConditionExpressionType] = None,
->>>>>>> 0f020d29
         projection_expression: Optional[ProjectionExpression] = None,
         limit: int = MAX_LIMIT,
         exclusive_start_key: Optional[ExclusiveStartKey] = None,
@@ -289,13 +270,8 @@
 
     @classmethod
     def build_update_item(
-<<<<<<< HEAD
         cls: Type[_R],
-        condition_expression: Optional[BaseConditionExpression] = None,
-=======
-        cls: Type[DynamoQueryType],
         condition_expression: Optional[ConditionExpressionType] = None,
->>>>>>> 0f020d29
         update_expression: Optional[UpdateExpression] = None,
         return_consumed_capacity: ReturnConsumedCapacity = "NONE",
         return_item_collection_metrics: ReturnItemCollectionMetrics = "NONE",
@@ -363,13 +339,8 @@
 
     @classmethod
     def build_delete_item(
-<<<<<<< HEAD
         cls: Type[_R],
-        condition_expression: Optional[BaseConditionExpression] = None,
-=======
-        cls: Type[DynamoQueryType],
         condition_expression: Optional[ConditionExpressionType] = None,
->>>>>>> 0f020d29
         return_consumed_capacity: ReturnConsumedCapacity = "NONE",
         return_item_collection_metrics: ReturnItemCollectionMetrics = "NONE",
         return_values: ReturnValues = "ALL_OLD",
