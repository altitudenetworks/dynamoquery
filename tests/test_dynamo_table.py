--- conflicted
+++ resolved
@@ -140,9 +140,7 @@
         )
         self.client_mock.batch_write_item.assert_called_with(
             RequestItems={
-                "my_table_name": [
-                    {"DeleteRequest": {"Key": {"pk": "my_pk", "sk": "sk"}}}
-                ]
+                "my_table_name": [{"DeleteRequest": {"Key": {"pk": "my_pk", "sk": "sk"}}}]
             },
             ReturnConsumedCapacity="NONE",
             ReturnItemCollectionMetrics="NONE",
@@ -379,13 +377,7 @@
             Limit=1,
         )
         self.table_mock.reset_mock()
-<<<<<<< HEAD
-        list(self.result.query(partition_key="pk", sort_key_prefix="sk_prefix", limit=1,))
-=======
-        list(
-            self.result.query(partition_key="pk", sort_key_prefix="sk_prefix", limit=1,)
-        )
->>>>>>> 4ca76d15
+        list(self.result.query(partition_key="pk", sort_key_prefix="sk_prefix", limit=1))
         self.table_mock.query.assert_called_with(
             KeyConditionExpression="#aaa = :aaa AND begins_with(#aab, :aab)",
             ConsistentRead=False,
@@ -408,13 +400,11 @@
 
     def test_batch_get_records(self):
         self.client_mock.batch_get_item.return_value = {
-            "Responses": {
-                "my_table_name": [{"pk": "my_pk", "sk": "my_sk", "data": "value"}]
-            }
-        }
-        assert list(
-            self.result.batch_get_records([{"pk": "my_pk", "sk": "my_sk"}])
-        ) == [{"pk": "my_pk", "sk": "my_sk", "data": "value"}]
+            "Responses": {"my_table_name": [{"pk": "my_pk", "sk": "my_sk", "data": "value"}]}
+        }
+        assert list(self.result.batch_get_records([{"pk": "my_pk", "sk": "my_sk"}])) == [
+            {"pk": "my_pk", "sk": "my_sk", "data": "value"}
+        ]
         self.client_mock.batch_get_item.assert_called_with(
             RequestItems={"my_table_name": {"Keys": [{"pk": "my_pk", "sk": "my_sk"}]}},
             ReturnConsumedCapacity="NONE",
@@ -471,11 +461,7 @@
 
     def test_batch_delete_records(self):
         self.client_mock.batch_write_item.return_value = {
-            "Responses": {
-                "my_table_name": [{"pk": "my_pk", "sk": "my_sk", "data": "value"}]
-            }
+            "Responses": {"my_table_name": [{"pk": "my_pk", "sk": "my_sk", "data": "value"}]}
         }
         records = (i for i in [{"pk": "my_pk", "sk": "my_sk"}])
-        assert list(self.result.batch_delete_records(records)) == [
-            {"pk": "my_pk", "sk": "my_sk"}
-        ]+        assert list(self.result.batch_delete_records(records)) == [{"pk": "my_pk", "sk": "my_sk"}]